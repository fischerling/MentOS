/// @file scheduler_algorithm.c
/// @brief Round Robin algorithm.
/// @copyright (c) 2014-2023 This file is distributed under the MIT License.
/// See LICENSE.md for details.

// Setup the logging for this file (do this before any other include).
#include "sys/kernel_levels.h"           // Include kernel log levels.
#define __DEBUG_HEADER__ "[SCHALG]"      ///< Change header.
#define __DEBUG_LEVEL__  LOGLEVEL_NOTICE ///< Set log level.
#include "io/debug.h"                    // Include debugging functions.

#include "hardware/timer.h"
#include "process/prio.h"
#include "assert.h"
#include "klib/list_head.h"
#include "process/wait.h"
#include "process/scheduler.h"
#include "process/scheduler_feedback.h"

/// @brief Updates task execution statistics.
/// @param task the task to update.
static void __update_task_statistics(task_struct *task);

/// @brief Checks if the given task is actually a periodic task.
/// @param task the task to check.
/// @return true if the task is periodic, false otherwise.
static inline bool_t __is_periodic_task(task_struct *task)
{
    // Check if the task is a periodic one and it is not under analysis.
    return task->se.is_periodic && !task->se.is_under_analysis;
}

/// @brief Employs time-sharing, giving each job a time-slot, and is also
/// preemptive since the scheduler forces the task out of the CPU once
/// the time-slot expires.
/// @param runqueue list of all processes.
/// @param skip_periodic tells the algorithm that periodic processes in the list
/// should be skipped.
/// @return the next task on success, NULL on failure.
static inline task_struct *__scheduler_rr(runqueue_t *runqueue, bool_t skip_periodic)
{
    // If there is just one task, return it; no need to do anything.
    if (list_head_size(&runqueue->curr->run_list) <= 1) {
        return runqueue->curr;
    }
<<<<<<< HEAD

=======
    // This will hold a given entry, while iterating the list of tasks.
    task_struct *entry = NULL;
>>>>>>> df347f51
    // Search for the next task (we do not start from the head, so INSIDE, skip the head).
    list_for_each_decl(it, &runqueue->curr->run_list)
    {
        // Check if we reached the head of list_head, and skip it.
        if (it == &runqueue->queue)
            continue;
        // Get the current entry.
        entry = list_entry(it, task_struct, run_list);
        // We consider only runnable processes
        if (entry->state != TASK_RUNNING)
            continue;
        // If entry is a periodic task, and we were asked to skip periodic tasks, skip it.
        if (__is_periodic_task(entry) && skip_periodic)
            continue;
        // We have our next entry.

        return entry;
    }

    return NULL;
}

/// @brief Is a non-preemptive algorithm, where each task is assigned a
/// priority. Processes with highest priority are executed first, while
/// processes with same priority are executed on first-come/first-served basis.
/// Priority can be decided based on memory requirements, time requirements or
/// any other resource requirement.
/// @param runqueue list of all processes.
/// @param skip_periodic tells the algorithm if there are periodic processes in
/// the list, and in that case it needs to skip them.
/// @return the next task on success, NULL on failure.
/// @details
/// When implementing this algorithm, beware of the following pitfal. If you
/// have the following runqueue (reports task position in the runqueue, priority
/// and name):
///      Position | Priority | Name
///          1    |    120   | init
///          2    |    120   | shell
///          3    |    122   | echo
///          4    |    128   | ps
/// If you pick the first task every time (i.e., init), and use its prio (i.e.,
/// 120), what would happen if inside the for-loop when you check "if the entry
/// has a lower priority", you use a lesser-than sign?
/// First, it will check against init itself, so 120 < 120 is false.
/// Then, it will check against shell, again, 120 < 120 is false.
/// As such, shell or the other processes will never be selected. There are
/// different ways of solving this problem, each of which requires changes only
/// inside this same function. Good luck.
static inline task_struct *__scheduler_priority(runqueue_t *runqueue, bool_t skip_periodic)
{
#ifdef SCHEDULER_PRIORITY
    // Get the first element of the list.
    task_struct *next = list_entry(runqueue->queue.next, struct task_struct, run_list);
<<<<<<< HEAD

    // Get its static priority.
    time_t min = (next->se).prio;
=======
    // Get the  static priority of the first element of the list we just extracted.
    time_t min = /*...*/;
    // This will hold a given entry, while iterating the list of tasks.
    task_struct *entry = NULL;
>>>>>>> df347f51

    // Search for the task with the smallest static priority.
    list_for_each_decl(it, &runqueue->queue)
    {
        // Check if we reached the head of list_head, and skip it.
        if (it == &runqueue->queue)
            continue;
        // Get the current entry.
<<<<<<< HEAD
        task_struct *entry = list_entry(it, struct task_struct, run_list);
=======
        entry = list_entry(it, task_struct, run_list);
>>>>>>> df347f51
        // We consider only runnable processes
        if (entry->state != TASK_RUNNING)
            continue;
        // If entry is a periodic task, and we were asked to skip periodic tasks, skip it.
        if (__is_periodic_task(entry) && skip_periodic)
            continue;
        // Check if the entry has a lower priority.
        if ((entry->se).prio <= min) {
            min  = (entry->se).prio; // aggiorno la priorità piu bassa trovata
            next = entry;            // scambio il prossimo processo con quello a priorità piu bassa trovato
        }
    }

    return next;
#else
    return __scheduler_rr(runqueue, skip_periodic);
#endif
}

/// @brief It aims at giving a fair share of CPU time to processes, and achieves
/// that by associating a virtual runtime to each of them. It always tries to
/// run the task with the smallest vruntime (i.e., the task which executed least
/// so far). It always tries to split up CPU time between runnable tasks as
/// close to "ideal multitasking hardware" as possible.
/// @param runqueue list of all processes.
/// @param skip_periodic tells the algorithm if there are periodic processes in
/// the list, and in that case it needs to skip them.
/// @return the next task on success, NULL on failure.
static inline task_struct *__scheduler_cfs(runqueue_t *runqueue, bool_t skip_periodic)
{
#ifdef SCHEDULER_CFS
    // Get the first element of the list.
    task_struct *next = list_entry(runqueue->queue.next, struct task_struct, run_list);
<<<<<<< HEAD

    // Get its virtual runtime.
    time_t min = (next->se).vruntime; // prendo il peso del processo attuale in esecuzione
=======
    // Get the virtual runtime of the first element of the list we just extracted.
    time_t min = /*...*/;
    // This will hold a given entry, while iterating the list of tasks.
    task_struct *entry = NULL;
>>>>>>> df347f51

    // Search for the task with the smallest vruntime value.
    list_for_each_decl(it, &runqueue->queue)
    {
        // Check if we reached the head of list_head, and skip it.
        if (it == &runqueue->queue)
            continue;
        // Get the current entry.
        entry = list_entry(it, task_struct, run_list);
        // We consider only runnable processes
        if (entry->state != TASK_RUNNING)
            continue;
        // If entry is a periodic task, and we were asked to skip periodic tasks, skip it.
        if (__is_periodic_task(entry) && skip_periodic)
            continue;

        // Check if the element in the list has a smaller vruntime value.
        /* ... */
        if ((entry->se).vruntime <= min) {
            min  = (entry->se).vruntime; // aggiorno il vrtime con quello piu basso trovato
            next = entry;                // scambio il prossimo processo con quello a priorità piu bassa trovato
        }
    }

    return next;
#else
    return __scheduler_rr(runqueue, skip_periodic);
#endif
}

/// @brief Executes the task with the earliest absolute deadline among all the
/// ready tasks.
/// @param runqueue list of all processes.
/// @return the next task on success, NULL on failure.
static inline task_struct *__scheduler_aedf(runqueue_t *runqueue)
{
#ifdef SCHEDULER_AEDF
    // This will hold the pointer to the next task to schedule.
    task_struct *next = NULL;
    // This will hold a given entry, while iterating the list of tasks.
    task_struct *entry = NULL;
    // Initialize the nearest "next deadline".
    time_t min = UINT_MAX;

    // Iter over the runqueue to find the task with the earliest absolute deadline.
    list_for_each_decl(it, &runqueue->queue)
    {
        // Check if we reached the head of list_head, and skip it.
        if (it == &runqueue->queue)
            continue;
        // Get the current entry.
        entry = list_entry(it, task_struct, run_list);
        // We consider only runnable processes
        if (entry->state != TASK_RUNNING)
            continue;
        // If entry is not a periodic task, skip it.
        if (!__is_periodic_task(entry))
            continue;
        // If the entry has passed its deadline, we output a warning but it
        // might still be selected as next task.
        if (/*...*/) {
            pr_warning("Process %d passed its deadline %d < %d \n",
                       entry->pid,
                       /*...*/,
                       /*...*/);
        }
        // Now, select the task if it has the minimum absolute deadline.
        if (/*...*/ < /*...*/) {
            // Set it as next task.
            next = entry;
            // Update the minimum absolute deadline.
            min = /*...*/;
        }
    }
    if (next) {
        pr_debug("[%9d] Activating task '%16s', deadline: %5d \t\n",
                 next->pid,
                 next->name,
                 /*...*/);
        return next;
    }
#endif
    // If there are no tasks with deadline != 0 to execute, just pick another
    // task by using Round-Robin.
    return __scheduler_rr(runqueue, false);
}

/// @brief Executes the task with the earliest absolute DEADLINE among all the
/// ready tasks. When a task was executed, and its period is starting again, it
/// must be set as 'executable again', and its deadline and next_period must be
/// updated.
/// @param runqueue list of all processes.
/// @return the next task on success, NULL on failure.
static inline task_struct *__scheduler_edf(runqueue_t *runqueue)
{
#ifdef SCHEDULER_EDF
    // This will hold the pointer to the next task to schedule.
    task_struct *next = NULL;
    // This will hold a given entry, while iterating the list of tasks.
    task_struct *entry = NULL;
    // Initialize the nearest "next deadline".
    time_t min = UINT_MAX;

    // Iter over the runqueue to find the task with the earliest absolute deadline.
    list_for_each_decl(it, &runqueue->queue)
    {
        // Check if we reached the head of list_head, and skip it.
        if (it == &runqueue->queue)
            continue;
        // Get the current entry.
        entry = list_entry(it, task_struct, run_list);
        // We consider only runnable processes
        if (entry->state != TASK_RUNNING)
            continue;
        // If entry is not a periodic task, skip it.
        if (!__is_periodic_task(entry))
            continue;

        if (entry->se.executed) {
            // If the period for the entry is starting again and it has already
            //  executed, set it as 'executable again'. Deadline and next_period
            //  are propagated.
            if (/*...*/ <= /*...*/) {
                entry->se.executed = /*...*/;
                entry->se.deadline += /*...*/;
                entry->se.next_period += /*...*/;
                pr_debug("[%9d] Activating task '%16s' [period:%d], deadline:%5d; next_period:%5d, WCET:%6d\t\n",
                         timer_get_ticks(),
                         entry->name,
                         /*...*/,
                         /*...*/,
                         /*...*/,
                         /*...*/);
            } else {
                // If the deadline of the process is less than the minimum value, pick it.
                if (/*...*/ < /*...*/) {
                    // Set it as next task.
                    next = entry;
                    // Update the minimum value.
                    min = /*...*/;
                }
            }
        }
    }
    if (next)
        return next;
#endif
    // If there are no periodic task to execute, just pick an aperiodic task by
    // using Round-Robin.
    return __scheduler_rr(runqueue, false);
}

/// @brief Executes the task with the earliest next PERIOD among all the ready
/// tasks.
/// @details When a task was executed, and its period is starting again, it must
/// be set as 'executable again', and its deadline and next_period must be
/// updated.
/// @param runqueue list of all processes.
/// @return the next task on success, NULL on failure.
static inline task_struct *__scheduler_rm(runqueue_t *runqueue)
{
#ifdef SCHEDULER_RM
    // This will hold the pointer to the next task to schedule.
    task_struct *next = NULL;
    // This will hold a given entry, while iterating the list of tasks.
    task_struct *entry = NULL;
    // Initialize the nearest "next deadline".
    time_t min = UINT_MAX;

    // Iter over the runqueue to find the task with the earliest absolute deadline.
    list_for_each_decl(it, &runqueue->queue)
    {
        // Check if we reached the head of list_head, and skip it.
        if (it == &runqueue->queue)
            continue;
        // Get the current entry.
        entry = list_entry(it, task_struct, run_list);
        // We consider only runnable processes
        if (entry->state != TASK_RUNNING)
            continue;
        // If entry is not a periodic task, skip it.
        if (!__is_periodic_task(entry))
            continue;

        if (entry->se.executed) {
            // If the period for the entry is starting again and it has already
            //  executed, set it as 'executable again'. Deadline and next_period
            //  are propagated.
            if (/*...*/ <= /*...*/) {
                entry->se.executed = /*...*/;
                entry->se.deadline += /*...*/;
                entry->se.next_period += /*...*/;
                pr_debug("[%9d] Activating task '%16s' [period:%d], deadline:%5d; next_period:%5d, WCET:%6d\t\n",
                         timer_get_ticks(),
                         entry->name,
                         /*...*/,
                         /*...*/,
                         /*...*/,
                         /*...*/);
            } else {
                // If the next period of the process is less than the minimum value, pick it.
                if (/*...*/ < /*...*/) {
                    // Set it as next task.
                    next = entry;
                    // Update the minimum value.
                    min = /*...*/;
                }
            }
        }
    }
    if (next)
        return next;
#endif
    // If there are no periodic task to execute, just pick an aperiodic task by
    // using Round-Robin.
    return __scheduler_rr(runqueue, false);
}

task_struct *scheduler_pick_next_task(runqueue_t *runqueue)
{
    // Update task statistics.
    __update_task_statistics(runqueue->curr);

    // Pointer to the next task to schedule.
    task_struct *next = NULL;
#if defined(SCHEDULER_RR)
    next = __scheduler_rr(runqueue, false);
#elif defined(SCHEDULER_PRIORITY)
    next = __scheduler_priority(runqueue, false);
#elif defined(SCHEDULER_CFS)
    next = __scheduler_cfs(runqueue, false);
#elif defined(SCHEDULER_EDF)
    next = __scheduler_edf(runqueue);
#elif defined(SCHEDULER_RM)
    next = __scheduler_rm(runqueue);
#elif defined(SCHEDULER_AEDF)
    next = __scheduler_aedf(runqueue);
#else
#error "You should enable a scheduling algorithm!"
#endif

    assert(next && "No valid task selected by the scheduling algorithm.");

    // Update the last context switch time of the next task.
    next->se.exec_start = timer_get_ticks();

    scheduler_feedback_task_update(next);
    scheduler_feedback_update();

    return next;
}

static void __update_task_statistics(task_struct *task)
{
    // See `prio.h` for more support functions.
#if defined(SCHEDULER_CFS) || defined(SCHEDULER_EDF) || defined(SCHEDULER_RM) || defined(SCHEDULER_AEDF)
    assert(task && "Current task is not valid.");

    // While periodic task is under analysis is executed with aperiodic
    // scheduler and can be preempted by a "true" periodic task.
    // We need to sum all the execution spots to calculate the WCET even
    // if is a more pessimistic evaluation.
    // Update the delta exec.
    task->se.exec_runtime = timer_get_ticks() - task->se.exec_start;

    // Perform timer-related checks.
    update_process_profiling_timer(task);

    // Set the sum_exec_runtime.
    task->se.sum_exec_runtime += task->se.exec_runtime;

    // If the task is not a periodic task we have to update the virtual runtime.
    if (!task->se.is_periodic) {
        // Get the weight of the current task.
        time_t weight = GET_WEIGHT((task)->se.prio); /* ... */
        ;
        // If the weight is different from the default load, compute it.
        if (weight != NICE_0_LOAD) {
            // Get the multiplicative factor for its delta_exec.
            double factor = ((double)NICE_0_LOAD / (double)weight); /* ... */
            ;
            // Weight the delta_exec with the multiplicative factor.
            task->se.exec_runtime = ((int)(((double)task->se.exec_runtime) * factor)); /* ... */
        }
        // Update vruntime of the current task.
        task->se.vruntime += task->se.exec_runtime;
    }
#endif
}<|MERGE_RESOLUTION|>--- conflicted
+++ resolved
@@ -43,12 +43,8 @@
     if (list_head_size(&runqueue->curr->run_list) <= 1) {
         return runqueue->curr;
     }
-<<<<<<< HEAD
-
-=======
-    // This will hold a given entry, while iterating the list of tasks.
-    task_struct *entry = NULL;
->>>>>>> df347f51
+    // This will hold a given entry, while iterating the list of tasks.
+    task_struct *entry = NULL;
     // Search for the next task (we do not start from the head, so INSIDE, skip the head).
     list_for_each_decl(it, &runqueue->curr->run_list)
     {
@@ -64,7 +60,6 @@
         if (__is_periodic_task(entry) && skip_periodic)
             continue;
         // We have our next entry.
-
         return entry;
     }
 
@@ -102,16 +97,10 @@
 #ifdef SCHEDULER_PRIORITY
     // Get the first element of the list.
     task_struct *next = list_entry(runqueue->queue.next, struct task_struct, run_list);
-<<<<<<< HEAD
-
-    // Get its static priority.
-    time_t min = (next->se).prio;
-=======
+    // This will hold a given entry, while iterating the list of tasks.
+    task_struct *entry = NULL;
     // Get the  static priority of the first element of the list we just extracted.
     time_t min = /*...*/;
-    // This will hold a given entry, while iterating the list of tasks.
-    task_struct *entry = NULL;
->>>>>>> df347f51
 
     // Search for the task with the smallest static priority.
     list_for_each_decl(it, &runqueue->queue)
@@ -120,11 +109,7 @@
         if (it == &runqueue->queue)
             continue;
         // Get the current entry.
-<<<<<<< HEAD
-        task_struct *entry = list_entry(it, struct task_struct, run_list);
-=======
-        entry = list_entry(it, task_struct, run_list);
->>>>>>> df347f51
+        entry = list_entry(it, task_struct, run_list);
         // We consider only runnable processes
         if (entry->state != TASK_RUNNING)
             continue;
@@ -132,12 +117,11 @@
         if (__is_periodic_task(entry) && skip_periodic)
             continue;
         // Check if the entry has a lower priority.
-        if ((entry->se).prio <= min) {
-            min  = (entry->se).prio; // aggiorno la priorità piu bassa trovata
-            next = entry;            // scambio il prossimo processo con quello a priorità piu bassa trovato
-        }
-    }
-
+        if (/*...*/) {
+            // Chose the `entry` as the `next` task.
+            /*...*/
+        }
+    }
     return next;
 #else
     return __scheduler_rr(runqueue, skip_periodic);
@@ -158,16 +142,10 @@
 #ifdef SCHEDULER_CFS
     // Get the first element of the list.
     task_struct *next = list_entry(runqueue->queue.next, struct task_struct, run_list);
-<<<<<<< HEAD
-
-    // Get its virtual runtime.
-    time_t min = (next->se).vruntime; // prendo il peso del processo attuale in esecuzione
-=======
+    // This will hold a given entry, while iterating the list of tasks.
+    task_struct *entry = NULL;
     // Get the virtual runtime of the first element of the list we just extracted.
     time_t min = /*...*/;
-    // This will hold a given entry, while iterating the list of tasks.
-    task_struct *entry = NULL;
->>>>>>> df347f51
 
     // Search for the task with the smallest vruntime value.
     list_for_each_decl(it, &runqueue->queue)
@@ -186,10 +164,6 @@
 
         // Check if the element in the list has a smaller vruntime value.
         /* ... */
-        if ((entry->se).vruntime <= min) {
-            min  = (entry->se).vruntime; // aggiorno il vrtime con quello piu basso trovato
-            next = entry;                // scambio il prossimo processo con quello a priorità piu bassa trovato
-        }
     }
 
     return next;
@@ -206,7 +180,7 @@
 {
 #ifdef SCHEDULER_AEDF
     // This will hold the pointer to the next task to schedule.
-    task_struct *next = NULL;
+    task_struct *next = list_entry(runqueue->queue.next, struct task_struct, run_list);
     // This will hold a given entry, while iterating the list of tasks.
     task_struct *entry = NULL;
     // Initialize the nearest "next deadline".
@@ -414,7 +388,9 @@
     // Update the last context switch time of the next task.
     next->se.exec_start = timer_get_ticks();
 
+    // Update the feedback statistics for the new scheduled task.
     scheduler_feedback_task_update(next);
+    // Update the overall feedback system.
     scheduler_feedback_update();
 
     return next;
